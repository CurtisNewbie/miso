package miso

const (
<<<<<<< HEAD
	MisoVersion = "v0.0.12-beta.2"
=======
	MisoVersion = "v0.0.12"
>>>>>>> main
)<|MERGE_RESOLUTION|>--- conflicted
+++ resolved
@@ -1,9 +1,5 @@
 package miso
 
 const (
-<<<<<<< HEAD
-	MisoVersion = "v0.0.12-beta.2"
-=======
 	MisoVersion = "v0.0.12"
->>>>>>> main
 )
package main

import (
	"flag"
	"fmt"
	"go/parser"
	"io/fs"
	"os"
	"path"
	"regexp"
	"sort"
	"strings"

	"github.com/curtisnewbie/miso/miso"
	"github.com/curtisnewbie/miso/util"
	"github.com/curtisnewbie/miso/version"
	"github.com/dave/dst"
	"github.com/dave/dst/decorator"
	"github.com/dave/dst/dstutil"
)

const (
	MisoApiPrefix = "misoapi-"

	typeMisoInboundPtr = "*miso.Inbound"
	typeMisoRail       = "miso.Rail"
	typeGormDbPtr      = "*gorm.DB"
	typeMySqlQryPtr    = "*mysql.Query"
	typeCommonUser     = "common.User"

	importCommonUser = "github.com/curtisnewbie/miso/middleware/user-vault/common"
	importMiso       = "github.com/curtisnewbie/miso/miso"
	importGorm       = "gorm.io/gorm"
	importMySQL      = "github.com/curtisnewbie/miso/middleware/mysql"
	importDbQuery    = "github.com/curtisnewbie/miso/middleware/dbquery"
)

const (
	tagHttp         = "http"
	tagDesc         = "desc"
	tagScope        = "scope"
	tagRes          = "resource"
	tagQueryDocV1   = "query-doc"
	tagHeaderDocV1  = "header-doc"
	tagQueryDocV2   = "query"
	tagHeaderDocV2  = "header"
	tagJsonRespType = "json-resp-type"
)

const (
	tagNgTable = "ngtable"
	tagRaw     = "raw"
	tagIgnore  = "ignore"
)

var (
<<<<<<< HEAD
	refPat = regexp.MustCompile(`ref\(([a-zA-Z0-9 \\-\\_\.]+)\)`)

	flagTags = util.NewSet[string](tagNgTable, tagRaw, tagIgnore)
=======
	refPat              = regexp.MustCompile(`ref\(([a-zA-Z0-9 \\-\\_\.]+)\)`)
	injectTokenToImport = map[string]string{
		typeCommonUser:     importCommonUser,
		typeMySqlQryPtr:    importMySQL,
		typeGormDbPtr:      importDbQuery,
		typeMisoInboundPtr: "",
		typeMisoRail:       "",
	}
	injectToken = map[string]string{
		typeMisoInboundPtr: "inb",
		typeMisoRail:       "inb.Rail()",
		typeMySqlQryPtr:    "mysql.NewQuery(dbquery.GetDB())",
		typeGormDbPtr:      "dbquery.GetDB()",
		typeCommonUser:     "common.GetUser(inb.Rail())",
	}
>>>>>>> 1bf832d1
)

var (
	Debug = flag.Bool("debug", false, "Enable debug log")
)

func main() {
	flag.Usage = func() {
		util.Printlnf("\nmisoapi - automatically generate web endpoint in go based on misoapi-* comments\n")
		util.Printlnf("  Supported miso version: %v\n", version.Version)
		util.Printlnf("Usage of %s:", os.Args[0])
		flag.PrintDefaults()
		util.Printlnf("\nFor example:\n")
		util.Printlnf("  misoapi-http: GET /open/api/doc                                     // http method and url")
		util.Printlnf("  misoapi-desc: open api endpoint to retrieve documents               // description")
		util.Printlnf("  misoapi-query-doc: page: curent page index                          // query parameter")
		util.Printlnf("  misoapi-header-doc: Authorization: bearer authorization token       // header parameter")
		util.Printlnf("  misoapi-scope: PROTECTED                                            // access scope")
		util.Printlnf("  misoapi-resource: document:read                                     // resource code")
		util.Printlnf("  misoapi-ngtable                                                     // generate angular table code")
		util.Printlnf("  misoapi-raw                                                         // raw endpoint without auto request/response json handling")
		util.Printlnf("  misoapi-json-resp-type: MyResp                                      // json response type (struct), for raw api only")
		util.Printlnf("  misoapi-ignore                                                      // ignored by misoapi")
		util.Printlnf("")
	}
	flag.Parse()

	files, err := walkDir(".", ".go")
	if err != nil {
		util.Printlnf("[ERROR] walkDir failed, %v", err)
		return
	}
	if err := parseFiles(files); err != nil {
		util.Printlnf("[ERROR] parseFiles failed, %v", err)
	}
}

type GroupedApiDecl struct {
	Dir     string
	Pkg     string
	Apis    []ApiDecl
	Imports util.Set[string]
}

type FsFile struct {
	Path string
	File fs.FileInfo
}

func parseFiles(files []FsFile) error {
	dstFiles, err := parseFileAst(files)
	if err != nil {
		return err
	}

	if *Debug {
		for _, f := range dstFiles {
			util.Printlnf("[DEBUG] Found %v", f.Path)
		}
	}

	pathApiDecls := make(map[string]GroupedApiDecl)
	addApiDecl := func(p string, pkg string, d ApiDecl, imports util.Set[string]) {
		dir, _ := path.Split(p)
		v, ok := pathApiDecls[dir]
		if ok {
			v.Apis = append(v.Apis, d)
			v.Imports.AddAll(imports.CopyKeys())
			pathApiDecls[dir] = v
		} else {
			imp := util.NewSet[string]()
			imp.AddAll(imports.CopyKeys())
			pathApiDecls[dir] = GroupedApiDecl{
				Dir:     dir,
				Pkg:     pkg,
				Apis:    []ApiDecl{d},
				Imports: imp,
			}
		}
	}

	for _, df := range dstFiles {
		importSepc := map[string]string{}
		dstutil.Apply(df.Dst,
			func(c *dstutil.Cursor) bool {
				// parse api declaration
				ad, imports, ok := parseApiDecl(c, df.Path, importSepc)
				if ok {
					addApiDecl(df.Path, df.Dst.Name.Name, ad, imports)
				}

				return true
			},
			func(cursor *dstutil.Cursor) bool {
				return true
			},
		)
	}

	baseIndent := 1
	for dir, v := range pathApiDecls {
		for _, ad := range v.Apis {
			if *Debug {
				util.Printlnf("[DEBUG] %v (%v) => %#v", dir, v.Pkg, ad)
			}
		}
		imports, code, err := genGoApiRegister(v.Apis, baseIndent, v.Imports)
		if err != nil {
			util.Printlnf("[ERROR] generate code failed, %v", err)
			continue
		}

		importSb := strings.Builder{}
		importStrs := imports.CopyKeys()
		sort.Slice(importStrs, func(i, j int) bool { return strings.Compare(importStrs[i], importStrs[j]) < 0 })
		for _, s := range importStrs {
			if importSb.Len() > 0 {
				importSb.WriteString("\n")
			}
			importSb.WriteString(strings.Repeat("\t", baseIndent) + "\"" + s + "\"")
		}

		out := util.NamedSprintf(`// auto generated by misoapi ${misoVersion} at ${nowTimeStr}, please do not modify
package ${package}

import (
${importStr}
)

func init() {
${code}
}
`, map[string]any{
			"misoVersion": version.Version,
			"nowTimeStr":  util.Now().FormatClassicLocale(),
			"package":     v.Pkg,
			"code":        code,
			"importStr":   importSb.String(),
		})

		if *Debug {
			util.Printlnf("[DEBUG] %v (%v) => \n\n%v", dir, v.Pkg, out)
		}
		outFile := fmt.Sprintf("%vmisoapi_generated.go", dir)

		prev, err := os.ReadFile(outFile)
		if err == nil {
			prevs := util.UnsafeByt2Str(prev)
			if i := strings.Index(prevs, "\n"); i > -1 && i+1 < len(prevs) {
				prevs = prevs[i+1:]
			}
			outBody := out[strings.Index(out, "\n")+1:]
			if prevs == outBody {
				util.Printlnf("Generated code remain the same, skipping %v", outFile)
				continue
			}
		}

		f, err := util.ReadWriteFile(outFile)
		util.Must(err)
		util.Must(f.Truncate(0))
		_, err = f.WriteString(out)
		util.Must(err)
		f.Close()
		util.Printlnf("Generated code written to %v, using pkg: %v, api count: %d", outFile, v.Pkg, len(v.Apis))
	}

	return nil
}

type DstFile struct {
	Dst  *dst.File
	Path string
}

func parseApiDecl(cursor *dstutil.Cursor, srcPath string, importSpec map[string]string) (ApiDecl, util.Set[string], bool) {
	switch n := cursor.Node().(type) {
	case *dst.ImportSpec:
		alias := ""
		if n.Name != nil {
			alias = n.Name.String()
		}
		importPath := n.Path.Value
		if len(importPath) > 1 && importPath[:1] == "\"" && importPath[len(importPath)-1:] == "\"" {
			importPath = importPath[1 : len(importPath)-1]
		}
		if alias == "" {
			alias = path.Base(importPath)
		}
		importSpec[alias] = importPath
		if *Debug {
			util.Printlnf("[DEBUG] parseApiDecl() alias: %v, importPath: %v", alias, importPath)
		}
	case *dst.FuncDecl:
		imports := util.NewSet[string]()
		tags, ok := parseMisoApiTag(srcPath, n.Decs.Start)
		if ok {
			if *Debug {
				util.Printlnf("[DEBUG] parseApiDecl() type results: %#v", n.Type.Results)
				util.Printlnf("[DEBUG] parseApiDecl() tags: %+v", tags)
			}
			for _, t := range tags {
				kv, ok := t.BodyKV()
				if *Debug {
					util.Printlnf("[DEBUG] parseApiDecl() tag -> %#v, kv: %#v, ok: %v", t, kv, ok)
				}
			}
			ad, ok := BuildApiDecl(tags)
			if ok {
				ad.FuncName = n.Name.String()
				ad.FuncParams = parseParamMeta(n.Type.Params, srcPath, ad.FuncName, importSpec, imports)
				ad.FuncResults = parseParamMeta(n.Type.Results, srcPath, ad.FuncName, importSpec, imports)
			}
			return ad, imports, ok
		}
	}
	return ApiDecl{}, util.Set[string]{}, false
}

func guessImport(n string, importSpec map[string]string, imports util.Set[string]) {
	if n == "" || importSpec == nil {
		return
	}
	cached, ok := importSpec[n]
	if ok {
		switch cached {
		case importCommonUser, importMiso, importGorm, importMySQL:
			return
		default:
			imports.Add(cached)
		}
	}
}

func parseParamMeta(l *dst.FieldList, path string, funcName string, importSpec map[string]string, imports util.Set[string]) []ParamMeta {
	if l == nil {
		return []ParamMeta{}
	}
	pm := make([]ParamMeta, 0)
	for i, p := range l.List {
		var varName string
		if len(p.Names) > 0 {
			varName = p.Names[0].String()
		}

		if *Debug {
			util.Printlnf("[DEBUG] parseParamMeta() func: %v, param [%v], p: %#v", funcName, i, p.Type)
		}

		typeName := parseParamName(p.Type, importSpec, imports)
		if typeName != "" {
			pm = append(pm, ParamMeta{Name: varName, Type: typeName})
		} else {
			util.Printlnf("[ERROR] failed to parse param[%d]: %v %#v, %v: %v", i, p.Names, p.Type, path, funcName)
		}
	}
	return pm
}

type ParamMeta struct {
	Name string
	Type string
}

type ApiDecl struct {
	Method   string
	Url      string
	Header   []Pair
	Query    []Pair
	Desc     string
	Scope    string
	Resource string

	FuncName    string
	FuncParams  []ParamMeta
	FuncResults []ParamMeta
	Flags       util.Set[string]

	JsonRespType string
	Imports      util.Set[string]
}

func (d ApiDecl) countExtraLines() int {
	n := 0
	if d.Desc != "" {
		n++
	}
	n += len(d.Header)
	n += len(d.Query)
	if d.FuncName != "" {
		n++
	}
	if d.Flags.Has(tagNgTable) {
		n++
	}
	if d.Scope != "" {
		n++
	}
	if d.Resource != "" {
		n++
	}
	return n
}

func (d ApiDecl) parseFuncParams() (reqType string) {
	for _, p := range d.FuncParams {
		if imp, ok := injectTokenToImport[p.Type]; ok {
			if imp != "" {
				d.Imports.Add(imp)
			}
			continue
		}
		if reqType == "" {
			reqType = p.Type
		}
	}
	return reqType
}

func (d ApiDecl) parseFuncResults() (resType string, errorOnly bool, noError bool) {
	noError = true
	errorOnly = len(d.FuncResults) == 1 && d.FuncResults[0].Type == "error"
	for _, p := range d.FuncResults {
		switch p.Type {
		case "error":
			noError = false
			continue
		default:
			if imp, ok := injectTokenToImport[p.Type]; ok {
				if imp != "" {
					d.Imports.Add(imp)
				}
			}
			if resType == "" {
				resType = p.Type
			}
		}
	}
	if resType == "" {
		resType = "any"
	}
	return resType, errorOnly, noError
}

func (d ApiDecl) allParamsInjectable() bool {
	for _, p := range d.FuncParams {
		if _, ok := injectToken[p.Type]; !ok {
			return false
		}
	}
	return true
}

func (d ApiDecl) guessInjectToken(typ string, extra ...func(typ string) (string, bool)) string {
	for _, ex := range extra {
		if v, ok := ex(typ); ok {
			return v
		}
	}
	if injected, ok := injectToken[typ]; ok {
		return injected
	}
	return typ + "{}" // something we don't know :(
}

func (d ApiDecl) injectFuncParams(extra ...func(typ string) (string, bool)) string {
	paramTokens := make([]string, 0, len(d.FuncParams))
	for _, p := range d.FuncParams {
		var v string = d.guessInjectToken(p.Type, extra...)
		paramTokens = append(paramTokens, v)
	}
	return strings.Join(paramTokens, ", ")
}

func (d ApiDecl) printInvokeFunc(extra ...func(typ string) (string, bool)) string {
	params := d.injectFuncParams(extra...)
	return fmt.Sprintf("%v(%v)", d.FuncName, params)
}

func genGoApiRegister(dec []ApiDecl, baseIndent int, imports util.Set[string]) (util.Set[string], string, error) {
	w := util.NewIndentWriter("\t")
	w.SetIndent(baseIndent)
	imports.Add(importMiso)

	for i, d := range dec {

<<<<<<< HEAD
		if d.Flags.Has(tagIgnore) {
			continue
		}

		imp, custReqType := d.parseFuncParams()
		imports.AddAll(imp)

		imp, custResType, errorOnly, noError := d.parseFuncResults()
		imports.AddAll(imp)
=======
		custReqType := d.parseFuncParams()
		custResType, errorOnly, noError := d.parseFuncResults()
		imports.AddAll(d.Imports.CopyKeys())
		extraLines := d.countExtraLines()
>>>>>>> 1bf832d1

		httpMethod := d.Method[:1] + strings.ToLower(d.Method[1:])
		if custReqType != "" {
			if d.Flags.Has(tagRaw) {
				w.Writef("miso.Raw%v(\"%v\",", httpMethod, d.Url)
				w.IncrIndent()
				w.Writef("func(inb *miso.Inbound) {")
				w.StepIn(func(w *util.IndentWriter) {
					invokeFunc := d.printInvokeFunc(func(typ string) (string, bool) {
						if typ == custReqType {
							return "req", true
						}
						return "", false
					})
					w.Writef("var req %v", custReqType)
					w.Writef("inb.MustBind(&req)")
					w.Writef(invokeFunc)
				})
				w.Writef("}).")
				if d.JsonRespType != "" {
					w.Writef("DocJsonReq(%v{}).", custReqType)
					w.NoLbWritef("DocJsonResp(%v{})", d.JsonRespType)
				} else {
					w.NoLbWritef("DocJsonReq(%v{})", custReqType)
				}
			} else {
				w.Writef("miso.I%v(\"%v\",", httpMethod, d.Url)
				w.IncrIndent()
				w.Writef("func(inb *miso.Inbound, req %v) (%v, error) {", custReqType, custResType)
				w.StepIn(func(w *util.IndentWriter) {
					invokeFunc := d.printInvokeFunc(func(typ string) (string, bool) {
						if typ == custReqType {
							return "req", true
						}
						return "", false
					})
					if errorOnly {
						w.Writef("return nil, %v", invokeFunc)
					} else if len(d.FuncResults) < 1 {
						w.Writef(invokeFunc)
						w.Writef("return nil, nil")
					} else if noError {
						w.Writef("return %v, nil", invokeFunc)
					} else {
						w.Writef("return %v", invokeFunc)
					}
				})
				w.NoLbWritef("})")
			}
		} else {
			isRaw := d.Flags.Has(tagRaw) && len(d.FuncResults) < 1 && d.allParamsInjectable()
			if isRaw {
				if len(d.FuncParams) == 1 && d.FuncParams[0].Type == typeMisoInboundPtr {
					if d.JsonRespType != "" {
						w.Writef("miso.Raw%v(\"%v\", %v).", httpMethod, d.Url, d.FuncName)
						w.StepIn(func(iw *util.IndentWriter) {
							iw.NoLbWritef("DocJsonResp(%v{})", d.JsonRespType)
						})
					} else {
						w.NoLbWritef("miso.Raw%v(\"%v\", %v)", httpMethod, d.Url, d.FuncName)
					}
					if extraLines > 0 {
						w.IncrIndent()
					}
				} else {
					w.Writef("miso.Raw%v(\"%v\",", httpMethod, d.Url)
					w.IncrIndent()
					w.Writef("func(inb *miso.Inbound) {")
					w.StepIn(func(w *util.IndentWriter) {
						w.Writef(d.printInvokeFunc())
					})
					if d.JsonRespType != "" {
						w.Writef("}).")
						w.NoLbWritef("DocJsonResp(%v{})", d.JsonRespType)
					} else {
						w.NoLbWritef("})")
					}
				}

			} else {
				w.Writef("miso.%v(\"%v\",", httpMethod, d.Url)
				w.IncrIndent()
				w.Writef("func(inb *miso.Inbound) (%v, error) {", custResType)
				w.StepIn(func(w *util.IndentWriter) {
					invokeFunc := d.printInvokeFunc()
					if errorOnly {
						w.Writef("return nil, %v", invokeFunc)
					} else if len(d.FuncResults) < 1 {
						w.Writef(invokeFunc)
						w.Writef("return nil, nil")
					} else if noError {
						w.Writef("return %v, nil", invokeFunc)
					} else {
						w.Writef("return %v", invokeFunc)
					}
				})
				w.NoLbWritef("})")
			}
		}

		if d.FuncName != "" {
			extraLines--
			w.NoIndWritef(".\n")
			w.NoLbWritefWhen(extraLines > 0, "Extra(miso.ExtraName, \"%s\")", d.FuncName)
		}

		if d.Flags.Has(tagNgTable) {
			extraLines--
			w.NoIndWritef(".\n")
			w.NoLbWritefWhen(extraLines > 0, "Extra(miso.ExtraNgTable, true)")
		}
		if d.Desc != "" {
			extraLines--
			w.NoIndWritef(".\n")
			w.NoLbWritefWhen(extraLines > 0, "Desc(`%v`)", d.Desc)
		}
		if d.Scope != "" {
			extraLines--
			w.NoIndWritef(".\n")
			var l string
			switch d.Scope {
			case "PROTECTED":
				l = "Protected()"
			case "PUBLIC":
				l = "Public()"
			default:
				l = fmt.Sprintf("Scope(\"%v\")", d.Scope)
			}
			w.NoLbWritefWhen(extraLines > 0, l)
		}
		if d.Resource != "" {
			extraLines--
			w.NoIndWritef(".\n")
			ref, isRef := parseRef(d.Resource)
			var res string
			if !isRef {
				res = "\"" + d.Resource + "\""
			} else {
				res = ref
			}
			w.NoLbWritefWhen(extraLines > 0, "Resource(%v)", res)
		}
		for _, dh := range d.Header {
			extraLines--
			w.NoIndWritef(".\n")
			w.NoLbWritefWhen(extraLines > 0, "DocHeader(\"%v\", \"%v\")", dh.K, dh.V)
		}
		for _, dh := range d.Query {
			extraLines--
			w.NoIndWritef(".\n")
			w.NoLbWritefWhen(extraLines > 0, "DocQueryParam(\"%v\", \"%v\")", dh.K, dh.V)
		}
		if i < len(dec)-1 {
			w.NoIndWritef("\n")
		}
		w.SetIndent(baseIndent)
	}
	return imports, w.String(), nil
}

func BuildApiDecl(tags []MisoApiTag) (ApiDecl, bool) {
	ad := ApiDecl{
		Flags:   util.NewSet[string](),
		Imports: util.NewSet[string](),
	}
	for _, t := range tags {
		switch t.Command {
		case tagHttp:
			lr := strings.SplitN(t.Body, " ", 2)
			if len(lr) < 2 {
				return ad, false
			}
			ad.Method = strings.ToUpper(strings.TrimSpace(lr[0]))
			ad.Url = strings.TrimSpace(lr[1])
		case tagDesc:
			ad.Desc = t.Body
		case tagScope:
			ad.Scope = t.Body
		case tagRes:
			ad.Resource = t.Body
		case tagQueryDocV1, tagQueryDocV2:
			kv, ok := t.BodyKV()
			if ok {
				ad.Query = append(ad.Query, kv)
			}
		case tagHeaderDocV1, tagHeaderDocV2:
			kv, ok := t.BodyKV()
			if ok {
				ad.Header = append(ad.Header, kv)
			}
		case tagJsonRespType:
			ad.JsonRespType = t.Body
		default:
			if flagTags.Has(t.Command) {
				ad.Flags.Add(t.Command)
			}
		}
	}
	return ad, !util.IsBlankStr(ad.Method) && !util.IsBlankStr(ad.Url)
}

type Pair struct {
	K string
	V string
}

type MisoApiTag struct {
	Command string
	Body    string
}

func (m *MisoApiTag) BodyKV() (Pair, bool) {
	return m.BodyKVTok(":")
}

func (m *MisoApiTag) BodyKVTok(tok string) (Pair, bool) {
	i := strings.Index(m.Body, tok)
	if i < 0 {
		return Pair{K: m.Body}, false
	}
	return Pair{
		K: strings.TrimSpace(m.Body[:i]),
		V: strings.TrimSpace(m.Body[i+1:]),
	}, true
}

func parseMisoApiTag(path string, start dst.Decorations) ([]MisoApiTag, bool) {
	t := []MisoApiTag{}
	currIsDesc := false
	var descTmp string
	for _, s := range start {
		s = strings.TrimSpace(s)
		s, _ = strings.CutPrefix(s, "//")
		s = strings.TrimSpace(s)
		s, _ = strings.CutPrefix(s, "-")
		s = strings.TrimSpace(s)
		if m, ok := strings.CutPrefix(s, MisoApiPrefix); ok { // e.g., misoapi-http
			if pi := strings.Index(m, ":"); pi > -1 { // e.g., "misoapi-http: POST /api/doc"
				pre := m[:pi]
				m = m[pi+1:]
				if *Debug {
					util.Printlnf("[DEBUG] parseMisoApiTag() %v -> %v, command: %v, body: %v", path, s, pre, m)
				}
				pre = strings.TrimSpace(pre)
				currIsDesc = pre == tagDesc
				t = append(t, MisoApiTag{
					Command: pre,
					Body:    strings.TrimSpace(m),
				})
			} else { // e.g., "misoapi-ngtable"
				currIsDesc = false
				trimmed := strings.TrimSpace(m)
				t = append(t, MisoApiTag{
					Command: trimmed,
					Body:    trimmed,
				})
				continue
			}
		} else { // not related to misoapi.
			if s == "" {
				currIsDesc = false
				continue
			}

			if len(t) < 1 {
				descTmp += s
				continue
			}

			// multi-lines misoapi-desc
			if currIsDesc && len(t) > 0 && t[len(t)-1].Command == tagDesc {
				last := t[len(t)-1]
				s, cut := strings.CutPrefix(s, "\\")
				if cut {
					s = strings.TrimSpace(s)
				}

				last.Body += " " + s
				t[len(t)-1] = last
			}
		}
	}
	if descTmp != "" {
		anyDesc := false
		for _, v := range t {
			if v.Command == tagDesc {
				anyDesc = true
			}
		}
		if !anyDesc {
			t = append(t, MisoApiTag{Command: tagDesc, Body: strings.TrimSpace(descTmp)})
		}
	}

	return t, len(t) > 0
}

func parseFileAst(files []FsFile) ([]DstFile, error) {
	parsed := make([]DstFile, 0)
	for _, f := range files {
		p := f.Path
		if path.Base(p) == "misoapi_generated.go" {
			continue
		}
		d, err := decorator.ParseFile(nil, p, nil, parser.ParseComments)
		if err != nil {
			return nil, err
		}
		parsed = append(parsed, DstFile{
			Dst:  d,
			Path: p,
		})
	}
	return parsed, nil
}

func walkDir(n string, suffix string) ([]FsFile, error) {
	entries, err := os.ReadDir(n)
	if err != nil {
		return nil, miso.WrapErr(err)
	}
	files := make([]FsFile, 0, len(entries))
	for _, et := range entries {
		fi, err := et.Info()
		if err != nil {
			util.Printlnf("[ERROR] %v", err)
			continue
		}
		p := n + "/" + fi.Name()
		if et.IsDir() {
			ff, err := walkDir(p, suffix)
			if err == nil {
				files = append(files, ff...)
			}
		} else {
			if strings.HasSuffix(fi.Name(), suffix) {
				files = append(files, FsFile{File: fi, Path: p})
			}
		}
	}
	return files, nil
}

func parseParamName(t dst.Expr, importSpec map[string]string, imports util.Set[string]) string {
	switch v := t.(type) {
	case *dst.Ident:
		p := v.Path
		if p != "" {
			guessImport(p, importSpec, imports)
			p += "." + v.Name
		} else {
			p = v.Name
		}
		return p
	case *dst.SelectorExpr:
		n := parseParamName(v.X, importSpec, imports)
		guessImport(n, importSpec, imports)
		sn := v.Sel.String()
		if sn != "" {
			n += "." + sn
		}
		return n
	case *dst.StarExpr:
		return "*" + parseParamName(v.X, importSpec, imports)
	case *dst.ArrayType:
		return "[]" + parseParamName(v.Elt, importSpec, imports)
	case *dst.IndexExpr:
		n := parseParamName(v.X, importSpec, imports)
		return n + "[" + parseParamName(v.Index, importSpec, imports) + "]"
	default:
		return ""
	}
}

func parseRef(r string) (string, bool) {
	s := refPat.FindStringSubmatch(r)
	if s == nil {
		return "", false
	}
	return strings.TrimSpace(s[1]), true
}<|MERGE_RESOLUTION|>--- conflicted
+++ resolved
@@ -54,12 +54,8 @@
 )
 
 var (
-<<<<<<< HEAD
-	refPat = regexp.MustCompile(`ref\(([a-zA-Z0-9 \\-\\_\.]+)\)`)
-
-	flagTags = util.NewSet[string](tagNgTable, tagRaw, tagIgnore)
-=======
 	refPat              = regexp.MustCompile(`ref\(([a-zA-Z0-9 \\-\\_\.]+)\)`)
+	flagTags            = util.NewSet[string](tagNgTable, tagRaw, tagIgnore)
 	injectTokenToImport = map[string]string{
 		typeCommonUser:     importCommonUser,
 		typeMySqlQryPtr:    importMySQL,
@@ -74,7 +70,6 @@
 		typeGormDbPtr:      "dbquery.GetDB()",
 		typeCommonUser:     "common.GetUser(inb.Rail())",
 	}
->>>>>>> 1bf832d1
 )
 
 var (
@@ -461,22 +456,14 @@
 
 	for i, d := range dec {
 
-<<<<<<< HEAD
 		if d.Flags.Has(tagIgnore) {
 			continue
 		}
 
-		imp, custReqType := d.parseFuncParams()
-		imports.AddAll(imp)
-
-		imp, custResType, errorOnly, noError := d.parseFuncResults()
-		imports.AddAll(imp)
-=======
 		custReqType := d.parseFuncParams()
 		custResType, errorOnly, noError := d.parseFuncResults()
 		imports.AddAll(d.Imports.CopyKeys())
 		extraLines := d.countExtraLines()
->>>>>>> 1bf832d1
 
 		httpMethod := d.Method[:1] + strings.ToLower(d.Method[1:])
 		if custReqType != "" {
